# Plans Directory Overview

This directory contains implementation plans for all major features in the **Hands Off Your Keyboard** project. Each plan provides detailed step-by-step instructions, architecture decisions, database schemas, and error prevention strategies.

## Purpose

- **Pre-implementation reference**: Check this directory before implementing any new feature to see if a plan already exists
- **Consistency**: Ensures all implementations follow the same structure and best practices
- **Documentation**: Serves as living documentation of how features were designed and built
- **Modification tracking**: When users request changes to existing features, update the relevant plan to keep documentation in sync

## Available Plans

### 1. Voice Shopper (`feature_voice_shopper.md`)
**Status**: Planned
**Description**: Real-time AI voice agent integration using Pipecat and Gemini. Users can talk to an AI agent that clarifies requests, triggers product research, and displays results in an interactive carousel.

**Key Components**:
- Pipecat Python backend for voice processing
- Gemini LLM for conversation understanding
- Convex for data persistence
- Next.js frontend with product carousel
- Real-time voice interaction with speech-to-text and text-to-speech

**Tech Stack**: Next.js, Convex, Pipecat (Python + JS SDK), Gemini API

---

### 2. Preference Memory (`feature_preference_memory.md`)
**Status**: Planned
**Description**: Builds and maintains a memory of user shopping preferences for personalized recommendations. The system learns from user interactions (saves, clicks, purchases) and refines recommendations over time.

**Key Components**:
- User preference profiles stored in Convex
- Interaction signal tracking (views, clicks, saves, purchases)
- LLM-powered preference extraction from user behavior
- Real-time UI updates with reactive queries
- Manual preference editing interface

**Tech Stack**: Next.js, Convex, Gemini API, Convex Auth

---

<<<<<<< HEAD
### 3. Background Research (`feature_background_research.md`)
=======
### 3. Background Research (`FEATURE_BACKGROUND_RESEARCH_IMPLEMENTATION.md`)
>>>>>>> aca46bba
**Status**: ✅ Implemented & Tested
**Description**: AI-powered background product research using Google Gemini API with Search grounding. Automatically searches for products across retailers, processes results using AI, and ranks products based on user preferences.

**Key Components**:
- Google Gemini API integration with Search grounding
- Convex actions for asynchronous AI-powered search
- JSON and text response parsing
- Product filtering and re-ranking logic
- Query status tracking
- Real-time product streaming to frontend
<<<<<<< HEAD

**Tech Stack**: Next.js, Convex, Google Gemini API (gemini-2.5-flash)
=======

**Tech Stack**: Next.js, Convex, Google Gemini API (gemini-2.5-flash)

---

### 4. UI Redesign (`FEATURE_UI_REDESIGN_IMPLEMENTATION.md`)
**Status**: 📋 Planned - Awaiting User Approval
**Description**: Complete UI overhaul to create a simplified, voice-first shopping experience with 4 main pages and persistent sidebar navigation. Transforms the app into a clean, minimal interface focused on voice interaction.

**Key Components**:
- Persistent sidebar navigation
- Voice-first main dashboard with large microphone button
- History page with conversation logs and preference management
- Saved products page with grid display
- Settings page with logout and configuration
- Responsive design for mobile, tablet, and desktop
- Integration with Voice Shopper, Background Research, and Preference Memory features

**Tech Stack**: Next.js 15, Tailwind CSS 4, shadcn/ui, Convex, Clerk

**Pages**:
1. Main Dashboard (`/`) - Voice interaction and product display
2. History (`/history`) - Past conversations and preference management
3. Saved Products (`/saved`) - Collection of saved items
4. Settings (`/settings`) - User profile and logout
>>>>>>> aca46bba

---

## Plan Naming Convention

All feature plans follow this naming pattern:
```
feature_[FEATURE_DESCRIPTION].md
```

Examples:
- `feature_voice_shopper.md`
- `feature_preference_memory.md`
- `feature_background_research.md`

## When to Use Plans

### Before Implementation
1. **Always check this directory** when starting a new feature
2. If a plan exists, follow it step-by-step
3. If no plan exists, consider creating one for complex features
4. For simple features, you may proceed without a formal plan

### During Implementation
1. Reference the plan for architecture decisions
2. Follow the database schema exactly as specified
3. Use the error prevention guidelines
4. Cross-reference the testing scenarios

### After User Requests
1. If a user requests changes to an existing feature, **update the relevant plan**
2. If a user requests a new feature that relates to an existing plan, **modify that plan**
3. Keep plans in sync with actual implementation

## Plan Structure

Each plan follows a consistent structure:

1. **Context**: Tech stack and feature overview
2. **Implementation Steps**:
   - Manual Setup (user-required tasks)
   - Dependencies & Environment
   - Database Schema
   - Backend Functions
   - Frontend Components
   - Error Prevention
   - Testing
3. **Documentation Sources**: References used to create the plan

## Integration with CLAUDE.md

This directory is referenced in the main `CLAUDE.md` file under "Custom Agents, Plans, and Specification". Always consult both:
- This directory for feature-specific implementation details
- `/spec/spec-sheet.md` for high-level app goals and requirements
- `/.claude/agents` for specialized task automation

## Status Legend

- **Planned**: Design complete, not yet implemented
- **In Progress**: Currently being built
- **Completed**: Feature is live and functional
- **Modified**: Plan updated based on user feedback or implementation learnings

---

**Last Updated**: October 17, 2025
**Total Plans**: 4<|MERGE_RESOLUTION|>--- conflicted
+++ resolved
@@ -41,13 +41,9 @@
 
 ---
 
-<<<<<<< HEAD
 ### 3. Background Research (`feature_background_research.md`)
-=======
-### 3. Background Research (`FEATURE_BACKGROUND_RESEARCH_IMPLEMENTATION.md`)
->>>>>>> aca46bba
-**Status**: ✅ Implemented & Tested
-**Description**: AI-powered background product research using Google Gemini API with Search grounding. Automatically searches for products across retailers, processes results using AI, and ranks products based on user preferences.
+**Status**: Planned
+**Description**: Continuous background product research using Bright Data's web scraping API. Automatically searches e-commerce sites, processes results, and ranks products based on user preferences.
 
 **Key Components**:
 - Google Gemini API integration with Search grounding
@@ -55,37 +51,9 @@
 - JSON and text response parsing
 - Product filtering and re-ranking logic
 - Query status tracking
-- Real-time product streaming to frontend
-<<<<<<< HEAD
+- Scheduled continuous searches
 
-**Tech Stack**: Next.js, Convex, Google Gemini API (gemini-2.5-flash)
-=======
-
-**Tech Stack**: Next.js, Convex, Google Gemini API (gemini-2.5-flash)
-
----
-
-### 4. UI Redesign (`FEATURE_UI_REDESIGN_IMPLEMENTATION.md`)
-**Status**: 📋 Planned - Awaiting User Approval
-**Description**: Complete UI overhaul to create a simplified, voice-first shopping experience with 4 main pages and persistent sidebar navigation. Transforms the app into a clean, minimal interface focused on voice interaction.
-
-**Key Components**:
-- Persistent sidebar navigation
-- Voice-first main dashboard with large microphone button
-- History page with conversation logs and preference management
-- Saved products page with grid display
-- Settings page with logout and configuration
-- Responsive design for mobile, tablet, and desktop
-- Integration with Voice Shopper, Background Research, and Preference Memory features
-
-**Tech Stack**: Next.js 15, Tailwind CSS 4, shadcn/ui, Convex, Clerk
-
-**Pages**:
-1. Main Dashboard (`/`) - Voice interaction and product display
-2. History (`/history`) - Past conversations and preference management
-3. Saved Products (`/saved`) - Collection of saved items
-4. Settings (`/settings`) - User profile and logout
->>>>>>> aca46bba
+**Tech Stack**: Next.js, Convex, Bright Data API
 
 ---
 
